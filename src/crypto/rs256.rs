//! JWS Signing and Verification Structures

use crate::compact::{JwaAlg, Jwk, JwkUse, JwsCompact, ProtectedHeader};
use crate::error::JwtError;
use crate::traits::*;
use crate::KID_LEN;
use base64::{engine::general_purpose, Engine as _};
use crypto_glue::{
    rsa::{
        self, BigUint, RS256Digest, RS256PrivateKey, RS256PublicKey, RS256Signature,
        RS256SigningKey, RS256VerifyingKey,
    },
    s256,
    traits::{
        Digest, DigestSigner, DigestVerifier, Pkcs8DecodePrivateKey, Pkcs8EncodePrivateKey,
        PublicKeyParts, SignatureEncoding, SpkiDecodePublicKey, SpkiEncodePublicKey, Zeroizing,
    },
};
use std::fmt;
use std::hash::{Hash, Hasher};

/// A JWS signer that creates RSA SHA256 signatures.
#[derive(Clone)]
pub struct JwsRs256Signer {
    /// If the public jwk should be embeded during signing
    sign_option_embed_jwk: bool,
    /// If the KID should be embedded during signing
    sign_option_embed_kid: bool,
    /// The KID of this validator
    kid: String,
    /// Private Key
    skey: RS256PrivateKey,
}

impl fmt::Debug for JwsRs256Signer {
    fn fmt(&self, f: &mut fmt::Formatter<'_>) -> fmt::Result {
        f.debug_struct("JwsRs256Signer")
            .field("kid", &self.kid)
            .finish()
    }
}

impl PartialEq for JwsRs256Signer {
    fn eq(&self, other: &Self) -> bool {
        self.kid == other.kid
    }
}

impl Eq for JwsRs256Signer {}

impl Hash for JwsRs256Signer {
    fn hash<H: Hasher>(&self, state: &mut H) {
        self.kid.hash(state);
    }
}

impl JwsRs256Signer {
    /// Enable or disable embedding of the public jwk into the Jws that are signed
    /// by this signer
    pub fn set_sign_option_embed_jwk(mut self, value: bool) -> Self {
        self.sign_option_embed_jwk = value;
        self
    }

    /// Create a new secure private key for signing
    pub fn generate_rs256() -> Result<Self, JwtError> {
        let skey = rsa::new_key(rsa::MIN_BITS).map_err(|err| {
            debug!(?err);
            JwtError::CryptoError
        })?;

        let public = RS256PublicKey::from(&skey);

        let kid = kid_from_public(&public)?;

        Ok(JwsRs256Signer {
            kid,
            skey,
            sign_option_embed_jwk: false,
            sign_option_embed_kid: true,
        })
    }

    /// Restore this JwsSignerEnum from a DER private key.
    pub fn from_rs256_der(der: &[u8]) -> Result<Self, JwtError> {
        let skey = RS256PrivateKey::from_pkcs8_der(der).map_err(|err| {
            debug!(?err);
            JwtError::CryptoError
        })?;

        let public = RS256PublicKey::from(&skey);

        let kid = kid_from_public(&public)?;

        Ok(JwsRs256Signer {
            kid,
            skey,
            sign_option_embed_jwk: false,
            sign_option_embed_kid: true,
        })
    }

    /// Export this signer to a DER private key.
    pub fn private_key_to_der(&self) -> Result<Zeroizing<Vec<u8>>, JwtError> {
        self.skey
            .to_pkcs8_der()
            .map(|der| der.to_bytes())
            .map_err(|err| {
                debug!(?err);
                JwtError::CryptoError
            })
    }

    /// Get the public Jwk from this signer
    pub fn public_key_as_jwk(&self) -> Result<Jwk, JwtError> {
        let public_key_n = self.skey.n().to_bytes_be();
        let public_key_e = self.skey.e().to_bytes_be();

        Ok(Jwk::RSA {
            n: public_key_n.into(),
            e: public_key_e.into(),
            alg: Some(JwaAlg::RS256),
            use_: Some(JwkUse::Sig),
            kid: Some(self.kid.clone()),
        })
    }

    /// Manually override and set the key id that should be used in signatures.
    pub fn set_kid(&mut self, kid: &str) {
        self.kid = kid.to_string();
    }
}

impl JwsSignerToVerifier for JwsRs256Signer {
    type Verifier = JwsRs256Verifier;

    fn get_verifier(&self) -> Result<Self::Verifier, JwtError> {
        let pkey = RS256PublicKey::from(&self.skey);

        Ok(JwsRs256Verifier {
            kid: self.kid.clone(),
            pkey,
        })
    }
}

impl JwsSigner for JwsRs256Signer {
    fn get_kid(&self) -> &str {
        self.kid.as_str()
    }

    fn set_kid(&mut self, kid: &str) {
        self.sign_option_embed_kid = true;
        self.kid = kid.to_string();
    }

    fn get_legacy_kid(&self) -> &str {
        // self.legacy_kid.as_str()
        "to do"
    }

    fn update_header(&self, header: &mut ProtectedHeader) -> Result<(), JwtError> {
        // Update the alg to match.
        header.alg = JwaAlg::RS256;

        // If the signer is configured to include the KID
        if header.kid.is_none() {
            header.kid = self.sign_option_embed_kid.then(|| self.kid.clone());
        }

        // if were were asked to ember the jwk, do so now.
        if self.sign_option_embed_jwk {
            header.jwk = self.public_key_as_jwk().map(Some)?;
        }

        Ok(())
    }

    fn sign<V: JwsSignable>(&self, jws: &V) -> Result<V::Signed, JwtError> {
        let mut sign_data = jws.data()?;

        // Let the signer update the header as required.
        self.update_header(&mut sign_data.header)?;

        let hdr_b64 = serde_json::to_vec(&sign_data.header)
            .map_err(|e| {
                debug!(?e);
                JwtError::InvalidHeaderFormat
            })
            .map(|bytes| general_purpose::URL_SAFE_NO_PAD.encode(bytes))?;

        let mut hasher = RS256Digest::new();

        hasher.update(hdr_b64.as_bytes());
        hasher.update(".".as_bytes());
        hasher.update(sign_data.payload_b64.as_bytes());

        let signer = RS256SigningKey::new(self.skey.clone());

        let signature: RS256Signature = signer.try_sign_digest(hasher).map_err(|err| {
            debug!(?err);
            JwtError::CryptoError
        })?;

        let jwsc = JwsCompact {
            header: sign_data.header,
            hdr_b64,
            payload_b64: sign_data.payload_b64,
            signature: signature.to_vec(),
        };

        jws.post_process(jwsc)
    }

    fn set_sign_option_embed_kid(&self, value: bool) -> Self {
        JwsRs256Signer {
            sign_option_embed_kid: value,
            ..self.to_owned()
        }
    }
}

/// A JWS verifier that verifies RSA SHA256 signatures.
#[derive(Clone)]
pub struct JwsRs256Verifier {
    /// The KID of this validator
    kid: String,
    /// Public Key
    pkey: RS256PublicKey,
}

<<<<<<< HEAD
=======
impl TryFrom<RS256PublicKey> for JwsRs256Verifier {
    type Error = JwtError;

    fn try_from(pkey: RS256PublicKey) -> Result<Self, Self::Error> {
        let kid = kid_from_public(&pkey)?;
        Ok(JwsRs256Verifier { kid, pkey })
    }
}

impl JwsRs256Verifier {
    /// Create an RSA-SHA256 verifier from a public key in SPKI DER format.
    pub fn from_rs256_der(der: &[u8]) -> Result<Self, JwtError> {
        let pkey = RS256PublicKey::from_public_key_der(der).map_err(|err| {
            debug!(?err);
            JwtError::CryptoError
        })?;

        let kid = kid_from_public(&pkey)?;

        Ok(JwsRs256Verifier { kid, pkey })
    }

    /// Export the content of this verifier as a public JWK
    pub fn public_key_as_jwk(&self) -> Result<Jwk, JwtError> {
        let public_key_n = self.pkey.n().to_bytes_be();
        let public_key_e = self.pkey.e().to_bytes_be();

        Ok(Jwk::RSA {
            n: public_key_n.into(),
            e: public_key_e.into(),
            alg: Some(JwaAlg::RS256),
            use_: Some(JwkUse::Sig),
            kid: Some(self.kid.clone()),
        })
    }

    /// Export the content of this public key in SPKI DER format
    pub fn public_key_to_der(&self) -> Result<Vec<u8>, JwtError> {
        self.pkey
            .to_public_key_der()
            .map_err(|err| {
                debug!(?err);
                JwtError::CryptoError
            })
            .map(|pkey| pkey.into_vec())
    }
}

>>>>>>> 6e2d998a
impl TryFrom<&Jwk> for JwsRs256Verifier {
    type Error = JwtError;

    fn try_from(value: &Jwk) -> Result<Self, Self::Error> {
        match value {
            Jwk::RSA {
                n,
                e,
                alg: _,
                use_: _,
                kid,
            } => {
                let n = BigUint::from_bytes_be(n);
                let e = BigUint::from_bytes_be(e);

                let pkey = RS256PublicKey::new(n, e).map_err(|err| {
                    debug!(?err);
                    JwtError::CryptoError
                })?;

                let kid = if let Some(kid) = kid.clone() {
                    kid
                } else {
                    kid_from_public(&pkey)?
                };

                Ok(JwsRs256Verifier { kid, pkey })
            }
            alg_request => {
                debug!(?alg_request, "validator algorithm mismatch");
                Err(JwtError::ValidatorAlgMismatch)
            }
        }
    }
}

impl JwsRs256Verifier {
    /// Build an RS256 verifier from the DER public key
    pub fn from_rs256_der(der: &[u8]) -> Result<Self, JwtError> {
        let digest = hash::MessageDigest::sha256();

        let pkey = rsa::Rsa::public_key_from_der(der).map_err(|e| {
            debug!(?e);
            JwtError::OpenSSLError
        })?;

        let kid = pkey
            .public_key_to_der()
            .and_then(|der| hash::hash(digest, &der))
            .map(|hashout| {
                let mut s = hex::encode(hashout);
                s.truncate(KID_LEN);
                s
            })
            .map_err(|e| {
                debug!(?e);
                JwtError::OpenSSLError
            })?;

        Ok(JwsRs256Verifier { kid, pkey, digest })
    }

    /// Retrieve the JWK of this RS256 public verifier.
    pub fn public_key_as_jwk(&self) -> Result<Jwk, JwtError> {
        let public_key_n = self.pkey.n().to_vec_padded(RSA_SIG_SIZE).map_err(|e| {
            debug!(?e);
            JwtError::OpenSSLError
        })?;

        let public_key_e = self.pkey.e().to_vec_padded(3).map_err(|e| {
            debug!(?e);
            JwtError::OpenSSLError
        })?;

        Ok(Jwk::RSA {
            n: public_key_n.into(),
            e: public_key_e.into(),
            alg: Some(JwaAlg::RS256),
            use_: Some(JwkUse::Sig),
            kid: Some(self.kid.clone()),
        })
    }

    /// Export this public key as DER
    pub fn public_key_to_der(&self) -> Result<Vec<u8>, JwtError> {
        self.pkey.public_key_to_der().map_err(|e| {
            debug!(?e);
            JwtError::OpenSSLError
        })
    }
}

impl JwsVerifier for JwsRs256Verifier {
    fn get_kid(&self) -> &str {
        &self.kid
    }

    fn verify<V: JwsVerifiable>(&self, jwsc: &V) -> Result<V::Verified, JwtError> {
        let signed_data = jwsc.data();

        if signed_data.header.alg != JwaAlg::RS256 {
            debug!(jwsc_alg = ?signed_data.header.alg, "validator algorithm mismatch");
            return Err(JwtError::ValidatorAlgMismatch);
        }

        let signature = RS256Signature::try_from(signed_data.signature_bytes).map_err(|err| {
            debug!(?err, "invalid signature length");
            JwtError::InvalidSignature
        })?;

        let mut hasher = RS256Digest::new();

        hasher.update(signed_data.hdr_bytes);
        hasher.update(".".as_bytes());
        hasher.update(signed_data.payload_bytes);

        let verifier = RS256VerifyingKey::new(self.pkey.clone());

        verifier.verify_digest(hasher, &signature).map_err(|err| {
            debug!(?err, "invalid signature");
            JwtError::InvalidSignature
        })?;

        signed_data.release().and_then(|d| jwsc.post_process(d))
    }
}

fn kid_from_public(pub_key: &RS256PublicKey) -> Result<String, JwtError> {
    let mut hasher = s256::Sha256::new();
    let pkey_der = pub_key.to_public_key_der().map_err(|err| {
        debug!(?err);
        JwtError::CryptoError
    })?;
    hasher.update(&pkey_der);
    let hashout = hasher.finalize();
    let mut kid = hex::encode(hashout);
    kid.truncate(KID_LEN);
    Ok(kid)
}

#[cfg(test)]
mod tests {
    use super::{JwsRs256Signer, JwsRs256Verifier};
    use crate::compact::{Jwk, JwsCompact};
    use crate::jws::JwsBuilder;
    use crate::traits::*;
    use std::convert::TryFrom;
    use std::str::FromStr;

    // RSA3072
    // https://datatracker.ietf.org/doc/html/rfc7515#appendix-A.2
    #[test]
    fn rfc7515_rs256_validation_example() {
        let _ = tracing_subscriber::fmt::try_init();
        let test_jws = "eyJhbGciOiJSUzI1NiJ9.eyJpc3MiOiJqb2UiLA0KICJleHAiOjEzMDA4MTkzODAsDQogImh0dHA6Ly9leGFtcGxlLmNvbS9pc19yb290Ijp0cnVlfQ.cC4hiUPoj9Eetdgtv3hF80EGrhuB__dzERat0XF9g2VtQgr9PJbu3XOiZj5RZmh7AAuHIm4Bh-0Qc_lF5YKt_O8W2Fp5jujGbds9uJdbF9CUAr7t1dnZcAcQjbKBYNX4BAynRFdiuB--f_nZLgrnbyTyWzO75vRK5h6xBArLIARNPvkSjtQBMHlb1L07Qe7K0GarZRmB_eSN9383LcOLn6_dO--xi12jzDwusC-eOkHWEsqtFZESc6BfI7noOPqvhJ1phCnvWh6IeYI2w9QOYEUipUTI8np6LbgGY9Fs98rqVt5AXLIhWkWywlVmtVrBp0igcN_IoypGlUPQGe77Rw";

        let jwsc = JwsCompact::from_str(test_jws).unwrap();

        assert!(jwsc.to_string() == test_jws);

        assert!(jwsc.check_vectors(
            &[
                101, 121, 74, 104, 98, 71, 99, 105, 79, 105, 74, 83, 85, 122, 73, 49, 78, 105, 74,
                57, 46, 101, 121, 74, 112, 99, 51, 77, 105, 79, 105, 74, 113, 98, 50, 85, 105, 76,
                65, 48, 75, 73, 67, 74, 108, 101, 72, 65, 105, 79, 106, 69, 122, 77, 68, 65, 52,
                77, 84, 107, 122, 79, 68, 65, 115, 68, 81, 111, 103, 73, 109, 104, 48, 100, 72, 65,
                54, 76, 121, 57, 108, 101, 71, 70, 116, 99, 71, 120, 108, 76, 109, 78, 118, 98, 83,
                57, 112, 99, 49, 57, 121, 98, 50, 57, 48, 73, 106, 112, 48, 99, 110, 86, 108, 102,
                81
            ],
            &[
                112, 46, 33, 137, 67, 232, 143, 209, 30, 181, 216, 45, 191, 120, 69, 243, 65, 6,
                174, 27, 129, 255, 247, 115, 17, 22, 173, 209, 113, 125, 131, 101, 109, 66, 10,
                253, 60, 150, 238, 221, 115, 162, 102, 62, 81, 102, 104, 123, 0, 11, 135, 34, 110,
                1, 135, 237, 16, 115, 249, 69, 229, 130, 173, 252, 239, 22, 216, 90, 121, 142, 232,
                198, 109, 219, 61, 184, 151, 91, 23, 208, 148, 2, 190, 237, 213, 217, 217, 112, 7,
                16, 141, 178, 129, 96, 213, 248, 4, 12, 167, 68, 87, 98, 184, 31, 190, 127, 249,
                217, 46, 10, 231, 111, 36, 242, 91, 51, 187, 230, 244, 74, 230, 30, 177, 4, 10,
                203, 32, 4, 77, 62, 249, 18, 142, 212, 1, 48, 121, 91, 212, 189, 59, 65, 238, 202,
                208, 102, 171, 101, 25, 129, 253, 228, 141, 247, 127, 55, 45, 195, 139, 159, 175,
                221, 59, 239, 177, 139, 93, 163, 204, 60, 46, 176, 47, 158, 58, 65, 214, 18, 202,
                173, 21, 145, 18, 115, 160, 95, 35, 185, 232, 56, 250, 175, 132, 157, 105, 132, 41,
                239, 90, 30, 136, 121, 130, 54, 195, 212, 14, 96, 69, 34, 165, 68, 200, 242, 122,
                122, 45, 184, 6, 99, 209, 108, 247, 202, 234, 86, 222, 64, 92, 178, 33, 90, 69,
                178, 194, 85, 102, 181, 90, 193, 167, 72, 160, 112, 223, 200, 163, 42, 70, 149, 67,
                208, 25, 238, 251, 71
            ]
        ));

        assert!(jwsc.get_jwk_pubkey_url().is_none());
        assert!(jwsc.get_jwk_pubkey().is_none());

        let pkey = r#"{
            "kty":"RSA",
            "n":"ofgWCuLjybRlzo0tZWJjNiuSfb4p4fAkd_wWJcyQoTbji9k0l8W26mPddxHmfHQp-Vaw-4qPCJrcS2mJPMEzP1Pt0Bm4d4QlL-yRT-SFd2lZS-pCgNMsD1W_YpRPEwOWvG6b32690r2jZ47soMZo9wGzjb_7OMg0LOL-bSf63kpaSHSXndS5z5rexMdbBYUsLA9e-KXBdQOS-UTo7WTBEMa2R2CapHg665xsmtdVMTBQY4uDZlxvb3qCo5ZwKh9kG4LT6_I5IhlJH7aGhyxXFvUK-DWNmoudF8NAco9_h9iaGNj8q2ethFkMLs91kzk2PAcDTW9gb54h4FRWyuXpoQ",
            "e":"AQAB"
        }"#;

        let pkey: Jwk = serde_json::from_str(pkey).expect("Invalid JWK");
        trace!("jwk -> {:?}", pkey);

        let jws_validator = JwsRs256Verifier::try_from(&pkey).expect("Unable to create validator");

        let released = jws_validator.verify(&jwsc).expect("Unable to validate jws");
        trace!("rel -> {:?}", released);
    }

    #[test]
    fn rs256_key_generate_cycle() {
        let _ = tracing_subscriber::fmt::try_init();
        let jws_rs256_signer =
            JwsRs256Signer::generate_rs256().expect("failed to construct signer.");

        let der = jws_rs256_signer
            .private_key_to_der()
            .expect("Failed to extract DER");

        let jws_rs256_signer = JwsRs256Signer::from_rs256_der(&der)
            .expect("Failed to restore signer")
            .set_sign_option_embed_jwk(true);

        // This time we'll add the jwk pubkey and show it being used with the validator.
        let jws = JwsBuilder::from(vec![0, 1, 2, 3, 4])
            .set_typ(Some("abcd"))
            .set_cty(Some("abcd"))
            .build();

        let jwsc = jws_rs256_signer.sign(&jws).expect("Failed to sign");

        assert!(jwsc.get_jwk_pubkey_url().is_none());

        let pub_jwk = jwsc.get_jwk_pubkey().expect("No embeded public jwk!");
        assert!(*pub_jwk == jws_rs256_signer.public_key_as_jwk().unwrap());

        let jws_validator = jws_rs256_signer
            .get_verifier()
            .expect("Unable to create validator");

        let released = jws_validator.verify(&jwsc).expect("Unable to validate jws");
        assert!(released.payload() == &[0, 1, 2, 3, 4]);
    }
}<|MERGE_RESOLUTION|>--- conflicted
+++ resolved
@@ -229,8 +229,6 @@
     pkey: RS256PublicKey,
 }
 
-<<<<<<< HEAD
-=======
 impl TryFrom<RS256PublicKey> for JwsRs256Verifier {
     type Error = JwtError;
 
@@ -279,7 +277,6 @@
     }
 }
 
->>>>>>> 6e2d998a
 impl TryFrom<&Jwk> for JwsRs256Verifier {
     type Error = JwtError;
 
